/********************************************************************************
 * Copyright (C) 2018 Red Hat, Inc. and others.
 *
 * This program and the accompanying materials are made available under the
 * terms of the Eclipse Public License v. 2.0 which is available at
 * http://www.eclipse.org/legal/epl-2.0.
 *
 * This Source Code may also be made available under the following Secondary
 * Licenses when the conditions for such availability set forth in the Eclipse
 * Public License v. 2.0 are satisfied: GNU General Public License, version 2
 * with the GNU Classpath Exception which is available at
 * https://www.gnu.org/software/classpath/license.html.
 *
 * SPDX-License-Identifier: EPL-2.0 OR GPL-2.0 WITH Classpath-exception-2.0
 ********************************************************************************/
/*---------------------------------------------------------------------------------------------
 *  Copyright (c) Microsoft Corporation. All rights reserved.
 *  Licensed under the MIT License. See License.txt in the project root for license information.
 *--------------------------------------------------------------------------------------------*/
// some code copied and modified from https://github.com/microsoft/vscode/blob/da5fb7d5b865aa522abc7e82c10b746834b98639/src/vs/workbench/api/node/extHostExtensionService.ts

/* eslint-disable @typescript-eslint/no-explicit-any */

import debounce = require('lodash.debounce');
import { UUID } from '@phosphor/coreutils';
import { injectable, inject, interfaces, named, postConstruct } from 'inversify';
import { PluginWorker } from '../../main/browser/plugin-worker';
import { PluginMetadata, getPluginId, HostedPluginServer, DeployedPlugin } from '../../common/plugin-protocol';
import { HostedPluginWatcher } from './hosted-plugin-watcher';
import { MAIN_RPC_CONTEXT, PluginManagerExt, ConfigStorage, UIKind } from '../../common/plugin-api-rpc';
import { setUpPluginApi } from '../../main/browser/main-context';
import { RPCProtocol, RPCProtocolImpl } from '../../common/rpc-protocol';
import {
    Disposable, DisposableCollection,
    ILogger, ContributionProvider, CommandRegistry, WillExecuteCommandEvent,
    CancellationTokenSource, JsonRpcProxy, ProgressService
} from '@theia/core';
import { PreferenceServiceImpl, PreferenceProviderProvider } from '@theia/core/lib/browser/preferences';
import { WorkspaceService } from '@theia/workspace/lib/browser';
import { PluginContributionHandler } from '../../main/browser/plugin-contribution-handler';
import { getQueryParameters } from '../../main/browser/env-main';
import { MainPluginApiProvider } from '../../common/plugin-ext-api-contribution';
import { PluginPathsService } from '../../main/common/plugin-paths-protocol';
import { getPreferences } from '../../main/browser/preference-registry-main';
import { PluginServer } from '../../common/plugin-protocol';
import { Deferred } from '@theia/core/lib/common/promise-util';
import { DebugSessionManager } from '@theia/debug/lib/browser/debug-session-manager';
import { DebugConfigurationManager } from '@theia/debug/lib/browser/debug-configuration-manager';
import { WaitUntilEvent } from '@theia/core/lib/common/event';
import { FileSearchService } from '@theia/file-search/lib/common/file-search-service';
import { Emitter, isCancelled } from '@theia/core';
import { FrontendApplicationStateService } from '@theia/core/lib/browser/frontend-application-state';
import { PluginViewRegistry } from '../../main/browser/view/plugin-view-registry';
import { TaskProviderRegistry, TaskResolverRegistry } from '@theia/task/lib/browser/task-contribution';
import { WebviewEnvironment } from '../../main/browser/webview/webview-environment';
import { WebviewWidget } from '../../main/browser/webview/webview';
import { WidgetManager } from '@theia/core/lib/browser/widget-manager';
import { TerminalService } from '@theia/terminal/lib/browser/base/terminal-service';
import { EnvVariablesServer } from '@theia/core/lib/common/env-variables';
import URI from '@theia/core/lib/common/uri';
import { FrontendApplicationConfigProvider } from '@theia/core/lib/browser/frontend-application-config-provider';
import { environment } from '@theia/application-package/lib/environment';
import { JsonSchemaStore } from '@theia/core/lib/browser/json-schema-store';
import { FileService, FileSystemProviderActivationEvent } from '@theia/filesystem/lib/browser/file-service';

export type PluginHost = 'frontend' | string;
export type DebugActivationEvent = 'onDebugResolve' | 'onDebugInitialConfigurations' | 'onDebugAdapterProtocolTracker';

export const PluginProgressLocation = 'plugin';

@injectable()
export class HostedPluginSupport {

    protected readonly clientId = UUID.uuid4();

    protected container: interfaces.Container;

    @inject(ILogger)
    protected readonly logger: ILogger;

    @inject(HostedPluginServer)
    private readonly server: JsonRpcProxy<HostedPluginServer>;

    @inject(HostedPluginWatcher)
    private readonly watcher: HostedPluginWatcher;

    @inject(PluginContributionHandler)
    private readonly contributionHandler: PluginContributionHandler;

    @inject(ContributionProvider)
    @named(MainPluginApiProvider)
    protected readonly mainPluginApiProviders: ContributionProvider<MainPluginApiProvider>;

    @inject(PluginServer)
    protected readonly pluginServer: PluginServer;

    @inject(PreferenceProviderProvider)
    protected readonly preferenceProviderProvider: PreferenceProviderProvider;

    @inject(PreferenceServiceImpl)
    private readonly preferenceServiceImpl: PreferenceServiceImpl;

    @inject(PluginPathsService)
    private readonly pluginPathsService: PluginPathsService;

    @inject(WorkspaceService)
    protected readonly workspaceService: WorkspaceService;

    @inject(CommandRegistry)
    protected readonly commands: CommandRegistry;

    @inject(DebugSessionManager)
    protected readonly debugSessionManager: DebugSessionManager;

    @inject(DebugConfigurationManager)
    protected readonly debugConfigurationManager: DebugConfigurationManager;

    @inject(FileService)
    protected readonly fileService: FileService;

    @inject(FileSearchService)
    protected readonly fileSearchService: FileSearchService;

    @inject(FrontendApplicationStateService)
    protected readonly appState: FrontendApplicationStateService;

    @inject(PluginViewRegistry)
    protected readonly viewRegistry: PluginViewRegistry;

    @inject(TaskProviderRegistry)
    protected readonly taskProviderRegistry: TaskProviderRegistry;

    @inject(TaskResolverRegistry)
    protected readonly taskResolverRegistry: TaskResolverRegistry;

    @inject(ProgressService)
    protected readonly progressService: ProgressService;

    @inject(WebviewEnvironment)
    protected readonly webviewEnvironment: WebviewEnvironment;

    @inject(WidgetManager)
    protected readonly widgets: WidgetManager;

    @inject(TerminalService)
    protected readonly terminalService: TerminalService;

    @inject(EnvVariablesServer)
    protected readonly envServer: EnvVariablesServer;

    @inject(JsonSchemaStore)
    protected readonly jsonSchemaStore: JsonSchemaStore;

    private theiaReadyPromise: Promise<any>;

    protected readonly managers = new Map<string, PluginManagerExt>();

    private readonly contributions = new Map<string, PluginContributions>();

    protected readonly activationEvents = new Set<string>();

    protected readonly onDidChangePluginsEmitter = new Emitter<void>();
    readonly onDidChangePlugins = this.onDidChangePluginsEmitter.event;

    protected readonly deferredWillStart = new Deferred<void>();
    /**
     * Resolves when the initial plugins are loaded and about to be started.
     */
    get willStart(): Promise<void> {
        return this.deferredWillStart.promise;
    }

    protected readonly deferredDidStart = new Deferred<void>();
    /**
     * Resolves when the initial plugins are started.
     */
    get didStart(): Promise<void> {
        return this.deferredDidStart.promise;
    }

    @postConstruct()
    protected init(): void {
        this.theiaReadyPromise = Promise.all([this.preferenceServiceImpl.ready, this.workspaceService.roots]);
        this.workspaceService.onWorkspaceChanged(() => this.updateStoragePath());

        const modeService = monaco.services.StaticServices.modeService.get();
        for (const modeId of Object.keys(modeService['_instantiatedModes'])) {
            const mode = modeService['_instantiatedModes'][modeId];
            this.activateByLanguage(mode.getId());
        }
        modeService.onDidCreateMode(mode => this.activateByLanguage(mode.getId()));
        this.commands.onWillExecuteCommand(event => this.ensureCommandHandlerRegistration(event));
        this.debugSessionManager.onWillStartDebugSession(event => this.ensureDebugActivation(event));
        this.debugSessionManager.onWillResolveDebugConfiguration(event => this.ensureDebugActivation(event, 'onDebugResolve', event.debugType));
        this.debugConfigurationManager.onWillProvideDebugConfiguration(event => this.ensureDebugActivation(event, 'onDebugInitialConfigurations'));
        this.viewRegistry.onDidExpandView(id => this.activateByView(id));
        this.taskProviderRegistry.onWillProvideTaskProvider(event => this.ensureTaskActivation(event));
        this.taskResolverRegistry.onWillProvideTaskResolver(event => this.ensureTaskActivation(event));
<<<<<<< HEAD

=======
        this.fileService.onWillActivateFileSystemProvider(event => this.ensureFileSystemActivation(event));
>>>>>>> 636b1816
        this.widgets.onDidCreateWidget(({ factoryId, widget }) => {
            if (factoryId === WebviewWidget.FACTORY_ID && widget instanceof WebviewWidget) {
                const storeState = widget.storeState.bind(widget);
                const restoreState = widget.restoreState.bind(widget);

                widget.storeState = () => {
                    if (this.webviewRevivers.has(widget.viewType)) {
                        return storeState();
                    }

                    return undefined;
                };

                widget.restoreState = state => {
                    if (state.viewType) {
                        restoreState(state);
                        this.preserveWebview(widget);
                    } else {
                        widget.dispose();
                    }
                };
            }
        });
    }

    get plugins(): PluginMetadata[] {
        const plugins: PluginMetadata[] = [];
        this.contributions.forEach(contributions => plugins.push(contributions.plugin.metadata));
        return plugins;
    }

    getPlugin(id: string): DeployedPlugin | undefined {
        const contributions = this.contributions.get(id);
        return contributions && contributions.plugin;
    }

    /** do not call it, except from the plugin frontend contribution */
    onStart(container: interfaces.Container): void {
        this.container = container;
        this.load();
        this.watcher.onDidDeploy(() => this.load());
        this.server.onDidOpenConnection(() => this.load());
    }

    protected loadQueue: Promise<void> = Promise.resolve(undefined);
    load = debounce(() => this.loadQueue = this.loadQueue.then(async () => {
        try {
            await this.progressService.withProgress('', PluginProgressLocation, () => this.doLoad());
        } catch (e) {
            console.error('Failed to load plugins:', e);
        }
    }), 50, { leading: true });

    protected async doLoad(): Promise<void> {
        const toDisconnect = new DisposableCollection(Disposable.create(() => { /* mark as connected */ }));
        toDisconnect.push(Disposable.create(() => this.preserveWebviews()));
        this.server.onDidCloseConnection(() => toDisconnect.dispose());

        // process empty plugins as well in order to properly remove stale plugin widgets
        await this.syncPlugins();

        // it has to be resolved before awaiting layout is initialized
        // otherwise clients can hang forever in the initialization phase
        this.deferredWillStart.resolve();

        // make sure that the previous state, including plugin widgets, is restored
        // and core layout is initialized, i.e. explorer, scm, debug views are already added to the shell
        // but shell is not yet revealed
        await this.appState.reachedState('initialized_layout');

        if (toDisconnect.disposed) {
            // if disconnected then don't try to load plugin contributions
            return;
        }
        const contributionsByHost = this.loadContributions(toDisconnect);

        await this.viewRegistry.initWidgets();
        // remove restored plugin widgets which were not registered by contributions
        this.viewRegistry.removeStaleWidgets();
        await this.theiaReadyPromise;

        if (toDisconnect.disposed) {
            // if disconnected then don't try to init plugin code and dynamic contributions
            return;
        }
        await this.startPlugins(contributionsByHost, toDisconnect);

        this.deferredDidStart.resolve();

        this.restoreWebviews();
    }

    /**
     * Sync loaded and deployed plugins:
     * - undeployed plugins are unloaded
     * - newly deployed plugins are initialized
     */
    protected async syncPlugins(): Promise<void> {
        let initialized = 0;
        const syncPluginsMeasurement = this.createMeasurement('syncPlugins');

        const toUnload = new Set(this.contributions.keys());
        try {
            const pluginIds: string[] = [];
            const deployedPluginIds = await this.server.getDeployedPluginIds();
            for (const pluginId of deployedPluginIds) {
                toUnload.delete(pluginId);
                if (!this.contributions.has(pluginId)) {
                    pluginIds.push(pluginId);
                }
            }
            for (const pluginId of toUnload) {
                const contribution = this.contributions.get(pluginId);
                if (contribution) {
                    contribution.dispose();
                }
            }
            if (pluginIds.length) {
                const plugins = await this.server.getDeployedPlugins({ pluginIds });
                for (const plugin of plugins) {
                    const pluginId = plugin.metadata.model.id;
                    const contributions = new PluginContributions(plugin);
                    this.contributions.set(pluginId, contributions);
                    contributions.push(Disposable.create(() => this.contributions.delete(pluginId)));
                    initialized++;
                }
            }
        } finally {
            if (initialized || toUnload.size) {
                this.onDidChangePluginsEmitter.fire(undefined);
            }
        }

        this.logMeasurement('Sync', initialized, syncPluginsMeasurement);
    }

    /**
     * Always synchronous in order to simplify handling disconnections.
     * @throws never
     */
    protected loadContributions(toDisconnect: DisposableCollection): Map<PluginHost, PluginContributions[]> {
        let loaded = 0;
        const loadPluginsMeasurement = this.createMeasurement('loadPlugins');

        const hostContributions = new Map<PluginHost, PluginContributions[]>();
        for (const contributions of this.contributions.values()) {
            const plugin = contributions.plugin.metadata;
            const pluginId = plugin.model.id;

            if (contributions.state === PluginContributions.State.INITIALIZING) {
                contributions.state = PluginContributions.State.LOADING;
                contributions.push(Disposable.create(() => console.log(`[${pluginId}]: Unloaded plugin.`)));
                contributions.push(this.contributionHandler.handleContributions(this.clientId, contributions.plugin));
                contributions.state = PluginContributions.State.LOADED;
                console.log(`[${this.clientId}][${pluginId}]: Loaded contributions.`);
                loaded++;
            }

            if (contributions.state === PluginContributions.State.LOADED) {
                contributions.state = PluginContributions.State.STARTING;
                const host = plugin.model.entryPoint.frontend ? 'frontend' : plugin.host;
                const dynamicContributions = hostContributions.get(plugin.host) || [];
                dynamicContributions.push(contributions);
                hostContributions.set(host, dynamicContributions);
                toDisconnect.push(Disposable.create(() => {
                    contributions!.state = PluginContributions.State.LOADED;
                    console.log(`[${this.clientId}][${pluginId}]: Disconnected.`);
                }));
            }
        }

        this.logMeasurement('Load contributions', loaded, loadPluginsMeasurement);

        return hostContributions;
    }

    protected async startPlugins(contributionsByHost: Map<PluginHost, PluginContributions[]>, toDisconnect: DisposableCollection): Promise<void> {
        let started = 0;
        const startPluginsMeasurement = this.createMeasurement('startPlugins');

        const [hostLogPath, hostStoragePath, hostGlobalStoragePath] = await Promise.all([
            this.pluginPathsService.getHostLogPath(),
            this.getStoragePath(),
            this.getHostGlobalStoragePath()
        ]);
        if (toDisconnect.disposed) {
            return;
        }
        const thenable: Promise<void>[] = [];
        const configStorage: ConfigStorage = {
            hostLogPath,
            hostStoragePath,
            hostGlobalStoragePath
        };
        for (const [host, hostContributions] of contributionsByHost) {
            const manager = await this.obtainManager(host, hostContributions, toDisconnect);
            if (!manager) {
                return;
            }
            const plugins = hostContributions.map(contributions => contributions.plugin.metadata);
            thenable.push((async () => {
                try {
                    const activationEvents = [...this.activationEvents];
                    await manager.$start({ plugins, configStorage, activationEvents });
                    if (toDisconnect.disposed) {
                        return;
                    }
                    for (const contributions of hostContributions) {
                        started++;
                        const plugin = contributions.plugin;
                        const id = plugin.metadata.model.id;
                        contributions.state = PluginContributions.State.STARTED;
                        console.log(`[${this.clientId}][${id}]: Started plugin.`);
                        toDisconnect.push(contributions.push(Disposable.create(() => {
                            console.log(`[${this.clientId}][${id}]: Stopped plugin.`);
                            manager.$stop(id);
                        })));

                        this.activateByWorkspaceContains(manager, plugin);
                    }
                } catch (e) {
                    console.error(`Failed to start plugins for '${host}' host`, e);
                }
            })());
        }
        await Promise.all(thenable);
        if (toDisconnect.disposed) {
            return;
        }
        this.logMeasurement('Start', started, startPluginsMeasurement);
    }

    protected async obtainManager(host: string, hostContributions: PluginContributions[], toDisconnect: DisposableCollection): Promise<PluginManagerExt | undefined> {
        let manager = this.managers.get(host);
        if (!manager) {
            const pluginId = getPluginId(hostContributions[0].plugin.metadata.model);
            const rpc = this.initRpc(host, pluginId);
            toDisconnect.push(rpc);

            manager = rpc.getProxy(MAIN_RPC_CONTEXT.HOSTED_PLUGIN_MANAGER_EXT);
            this.managers.set(host, manager);
            toDisconnect.push(Disposable.create(() => this.managers.delete(host)));

            const [extApi, globalState, workspaceState, webviewResourceRoot, webviewCspSource, defaultShell, jsonValidation] = await Promise.all([
                this.server.getExtPluginAPI(),
                this.pluginServer.getAllStorageValues(undefined),
                this.pluginServer.getAllStorageValues({
                    workspace: this.workspaceService.workspace?.resource.toString(),
                    roots: this.workspaceService.tryGetRoots().map(root => root.resource.toString())
                }),
                this.webviewEnvironment.resourceRoot(),
                this.webviewEnvironment.cspSource(),
                this.terminalService.getDefaultShell(),
                this.jsonSchemaStore.schemas
            ]);
            if (toDisconnect.disposed) {
                return undefined;
            }

            await manager.$init({
                preferences: getPreferences(this.preferenceProviderProvider, this.workspaceService.tryGetRoots()),
                globalState,
                workspaceState,
                env: {
                    queryParams: getQueryParameters(),
                    language: navigator.language,
                    shell: defaultShell,
                    uiKind: environment.electron.is() ? UIKind.Desktop : UIKind.Web,
                    appName: FrontendApplicationConfigProvider.get().applicationName
                },
                extApi,
                webview: {
                    webviewResourceRoot,
                    webviewCspSource
                },
                jsonValidation
            });
            if (toDisconnect.disposed) {
                return undefined;
            }
        }
        return manager;
    }

    protected initRpc(host: PluginHost, pluginId: string): RPCProtocol {
        const rpc = host === 'frontend' ? new PluginWorker().rpc : this.createServerRpc(pluginId, host);
        setUpPluginApi(rpc, this.container);
        this.mainPluginApiProviders.getContributions().forEach(p => p.initialize(rpc, this.container));
        return rpc;
    }

    private createServerRpc(pluginID: string, hostID: string): RPCProtocol {
        return new RPCProtocolImpl({
            onMessage: this.watcher.onPostMessageEvent,
            send: message => {
                const wrappedMessage: any = {};
                wrappedMessage['pluginID'] = pluginID;
                wrappedMessage['content'] = message;
                this.server.onMessage(JSON.stringify(wrappedMessage));
            }
        }, hostID);
    }

    private async updateStoragePath(): Promise<void> {
        const path = await this.getStoragePath();
        for (const manager of this.managers.values()) {
            manager.$updateStoragePath(path);
        }
    }

    protected async getStoragePath(): Promise<string | undefined> {
        const roots = await this.workspaceService.roots;
        return this.pluginPathsService.getHostStoragePath(this.workspaceService.workspace?.resource.toString(), roots.map(root => root.resource.toString()));
    }

    protected async getHostGlobalStoragePath(): Promise<string> {
        const configDirUri = await this.envServer.getConfigDirUri();
        const globalStorageFolderUri = new URI(configDirUri).resolve('globalStorage');

        // Make sure that folder by the path exists
        if (!await this.fileService.exists(globalStorageFolderUri)) {
            await this.fileService.createFolder(globalStorageFolderUri);
        }
        const globalStorageFolderFsPath = await this.fileService.fsPath(globalStorageFolderUri);
        if (!globalStorageFolderFsPath) {
            throw new Error(`Could not resolve the FS path for URI: ${globalStorageFolderUri}`);
        }
        return globalStorageFolderFsPath;
    }

    async activateByEvent(activationEvent: string): Promise<void> {
        if (this.activationEvents.has(activationEvent)) {
            return;
        }
        this.activationEvents.add(activationEvent);
        const activation: Promise<void>[] = [];
        for (const manager of this.managers.values()) {
            activation.push(manager.$activateByEvent(activationEvent));
        }
        await Promise.all(activation);
    }

    async activateByViewContainer(viewContainerId: string): Promise<void> {
        await Promise.all(this.viewRegistry.getContainerViews(viewContainerId).map(viewId => this.activateByView(viewId)));
    }

    async activateByView(viewId: string): Promise<void> {
        await this.activateByEvent(`onView:${viewId}`);
    }

    async activateByLanguage(languageId: string): Promise<void> {
        await this.activateByEvent(`onLanguage:${languageId}`);
    }

    async activateByCommand(commandId: string): Promise<void> {
        await this.activateByEvent(`onCommand:${commandId}`);
    }

    activateByFileSystem(event: FileSystemProviderActivationEvent): Promise<void> {
        return this.activateByEvent(`onFileSystem:${event.scheme}`);
    }

    protected ensureFileSystemActivation(event: FileSystemProviderActivationEvent): void {
        event.waitUntil(this.activateByFileSystem(event));
    }

    protected ensureCommandHandlerRegistration(event: WillExecuteCommandEvent): void {
        const activation = this.activateByCommand(event.commandId);
        if (this.commands.getCommand(event.commandId) &&
            (!this.contributionHandler.hasCommand(event.commandId) ||
                this.contributionHandler.hasCommandHandler(event.commandId))) {
            return;
        }
        const waitForCommandHandler = new Deferred<void>();
        const listener = this.contributionHandler.onDidRegisterCommandHandler(id => {
            if (id === event.commandId) {
                listener.dispose();
                waitForCommandHandler.resolve();
            }
        });
        const p = Promise.all([
            activation,
            waitForCommandHandler.promise
        ]);
        p.then(() => listener.dispose(), () => listener.dispose());
        event.waitUntil(p);
    }

    protected ensureTaskActivation(event: WaitUntilEvent): void {
        event.waitUntil(this.activateByCommand('workbench.action.tasks.runTask'));
    }

    protected ensureDebugActivation(event: WaitUntilEvent, activationEvent?: DebugActivationEvent, debugType?: string): void {
        event.waitUntil(this.activateByDebug(activationEvent, debugType));
    }

    async activateByDebug(activationEvent?: DebugActivationEvent, debugType?: string): Promise<void> {
        const promises = [this.activateByEvent('onDebug')];
        if (activationEvent) {
            promises.push(this.activateByEvent(activationEvent));
            if (debugType) {
                promises.push(this.activateByEvent(activationEvent + ':' + debugType));
            }
        }
        await Promise.all(promises);
    }

    protected async activateByWorkspaceContains(manager: PluginManagerExt, plugin: DeployedPlugin): Promise<void> {
        const activationEvents = plugin.contributes && plugin.contributes.activationEvents;
        if (!activationEvents) {
            return;
        }
        const paths: string[] = [];
        const includePatterns: string[] = [];
        // should be aligned with https://github.com/microsoft/vscode/blob/da5fb7d5b865aa522abc7e82c10b746834b98639/src/vs/workbench/api/node/extHostExtensionService.ts#L460-L469
        for (const activationEvent of activationEvents) {
            if (/^workspaceContains:/.test(activationEvent)) {
                const fileNameOrGlob = activationEvent.substr('workspaceContains:'.length);
                if (fileNameOrGlob.indexOf('*') >= 0 || fileNameOrGlob.indexOf('?') >= 0) {
                    includePatterns.push(fileNameOrGlob);
                } else {
                    paths.push(fileNameOrGlob);
                }
            }
        }
        const activatePlugin = () => manager.$activateByEvent(`onPlugin:${plugin.metadata.model.id}`);
        const promises: Promise<boolean>[] = [];
        if (paths.length) {
            promises.push(this.workspaceService.containsSome(paths));
        }
        if (includePatterns.length) {
            const tokenSource = new CancellationTokenSource();
            const searchTimeout = setTimeout(() => {
                tokenSource.cancel();
                // activate eagerly if took to long to search
                activatePlugin();
            }, 7000);
            promises.push((async () => {
                try {
                    const result = await this.fileSearchService.find('', {
                        rootUris: this.workspaceService.tryGetRoots().map(r => r.resource.toString()),
                        includePatterns,
                        limit: 1
                    }, tokenSource.token);
                    return result.length > 0;
                } catch (e) {
                    if (!isCancelled(e)) {
                        console.error(e);
                    }
                    return false;
                } finally {
                    clearTimeout(searchTimeout);
                }
            })());
        }
        if (promises.length && await Promise.all(promises).then(exists => exists.some(v => v))) {
            await activatePlugin();
        }
    }

    async activatePlugin(id: string): Promise<void> {
        const activation = [];
        for (const manager of this.managers.values()) {
            activation.push(manager.$activatePlugin(id));
        }
        await Promise.all(activation);
    }

    protected createMeasurement(name: string): () => number {
        const startMarker = `${name}-start`;
        const endMarker = `${name}-end`;
        performance.clearMeasures(name);
        performance.clearMarks(startMarker);
        performance.clearMarks(endMarker);

        performance.mark(startMarker);
        return () => {
            performance.mark(endMarker);
            performance.measure(name, startMarker, endMarker);

            const entries = performance.getEntriesByName(name);
            const duration = entries.length > 0 ? entries[0].duration : Number.NaN;

            performance.clearMeasures(name);
            performance.clearMarks(startMarker);
            performance.clearMarks(endMarker);
            return duration;
        };
    }

    protected logMeasurement(prefix: string, count: number, measurement: () => number): void {
        const duration = measurement();
        if (duration === Number.NaN) {
            // Measurement was prevented by native API, do not log NaN duration
            return;
        }

        const pluginCount = `${count} plugin${count === 1 ? '' : 's'}`;
        console.log(`[${this.clientId}] ${prefix} of ${pluginCount} took: ${duration.toFixed(1)} ms`);
    }

    protected readonly webviewsToRestore = new Set<WebviewWidget>();
    protected readonly webviewRevivers = new Map<string, (webview: WebviewWidget) => Promise<void>>();

    registerWebviewReviver(viewType: string, reviver: (webview: WebviewWidget) => Promise<void>): void {
        if (this.webviewRevivers.has(viewType)) {
            throw new Error(`Reviver for ${viewType} already registered`);
        }
        this.webviewRevivers.set(viewType, reviver);
    }

    unregisterWebviewReviver(viewType: string): void {
        this.webviewRevivers.delete(viewType);
    }

    protected preserveWebviews(): void {
        for (const webview of this.widgets.getWidgets(WebviewWidget.FACTORY_ID)) {
            this.preserveWebview(webview as WebviewWidget);
        }
    }

    protected preserveWebview(webview: WebviewWidget): void {
        if (!this.webviewsToRestore.has(webview)) {
            this.webviewsToRestore.add(webview);
            webview.disposed.connect(() => this.webviewsToRestore.delete(webview));
        }
    }

    protected restoreWebviews(): void {
        for (const webview of this.webviewsToRestore) {
            this.restoreWebview(webview);
        }
        this.webviewsToRestore.clear();
    }

    protected async restoreWebview(webview: WebviewWidget): Promise<void> {
        await this.activateByEvent(`onWebviewPanel:${webview.viewType}`);
        const restore = this.webviewRevivers.get(webview.viewType);
        if (!restore) {
            /* eslint-disable max-len */
            webview.setHTML(this.getDeserializationFailedContents(`
            <p>The extension providing '${webview.viewType}' view is not capable of restoring it.</p>
            <p>Want to help fix this? Please inform the extension developer to register a <a href="https://code.visualstudio.com/api/extension-guides/webview#serialization">reviver</a>.</p>
            `));
            /* eslint-enable max-len */
            return;
        }
        try {
            await restore(webview);
        } catch (e) {
            webview.setHTML(this.getDeserializationFailedContents(`
            An error occurred while restoring '${webview.viewType}' view. Please check logs.
            `));
            console.error('Failed to restore the webview', e);
        }
    }

    protected getDeserializationFailedContents(message: string): string {
        return `<!DOCTYPE html>
		<html>
			<head>
				<meta http-equiv="Content-type" content="text/html;charset=UTF-8">
				<meta http-equiv="Content-Security-Policy" content="default-src 'none';">
			</head>
			<body>${message}</body>
		</html>`;
    }

}

export class PluginContributions extends DisposableCollection {
    constructor(
        readonly plugin: DeployedPlugin
    ) {
        super();
    }
    state: PluginContributions.State = PluginContributions.State.INITIALIZING;
}
export namespace PluginContributions {
    export enum State {
        INITIALIZING = 0,
        LOADING = 1,
        LOADED = 2,
        STARTING = 3,
        STARTED = 4
    }
}<|MERGE_RESOLUTION|>--- conflicted
+++ resolved
@@ -196,16 +196,11 @@
         this.viewRegistry.onDidExpandView(id => this.activateByView(id));
         this.taskProviderRegistry.onWillProvideTaskProvider(event => this.ensureTaskActivation(event));
         this.taskResolverRegistry.onWillProvideTaskResolver(event => this.ensureTaskActivation(event));
-<<<<<<< HEAD
-
-=======
         this.fileService.onWillActivateFileSystemProvider(event => this.ensureFileSystemActivation(event));
->>>>>>> 636b1816
         this.widgets.onDidCreateWidget(({ factoryId, widget }) => {
             if (factoryId === WebviewWidget.FACTORY_ID && widget instanceof WebviewWidget) {
                 const storeState = widget.storeState.bind(widget);
                 const restoreState = widget.restoreState.bind(widget);
-
                 widget.storeState = () => {
                     if (this.webviewRevivers.has(widget.viewType)) {
                         return storeState();
